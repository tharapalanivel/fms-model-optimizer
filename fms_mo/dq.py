--- conflicted
+++ resolved
@@ -175,11 +175,7 @@
 
     qcfg["seq_len"] = block_size
     qcfg["model"] = model_args.model_name_or_path
-<<<<<<< HEAD
-    qcfg["smoothq"] = "mx_specs" not in qcfg  # NOTE no SQ for mx for now
-=======
-    qcfg["smoothq"] = qcfg.get("smoothq_alpha", -1) >= 0
->>>>>>> 578759ff
+    qcfg["smoothq"] = qcfg.get("smoothq_alpha", -1) >= 0 and "mx_specs" not in qcfg
     qcfg["plotsvg"] = False
 
     calibration_dataset = load_from_disk(data_args.training_data_path)
@@ -193,7 +189,6 @@
     )
 
     # For loading or creating smoothquant scale. Sometimes we may include scales in ckpt as well.
-<<<<<<< HEAD
     if qcfg["smoothq"]:
         scale_file = Path(f"./act_scales/{qcfg['model'].replace('/', '-')}.pt")
         if qcfg.get("act_scale_path", None):
@@ -211,30 +206,7 @@
             act_scales = torch.load(
                 scale_file, map_location=getattr(model, "device", dev)
             )
-=======
-    scale_file = Path(f"./act_scales/{qcfg['model'].replace('/', '-')}.pt")
-    if qcfg.get("act_scale_path", None):
-        # user provided a scale file (or a dir)
-        scale_file_or_dir = Path(qcfg["act_scale_path"])
-        if scale_file_or_dir.is_dir():
-            scale_file = scale_file_or_dir / f"{qcfg['model'].replace('/', '-')}.pt"
-        elif scale_file_or_dir.is_file():
-            scale_file = scale_file_or_dir
-
-    if not scale_file.parent.exists():
-        scale_file.parent.mkdir(exist_ok=False)
-
-    if scale_file.exists():
-        act_scales = torch.load(
-            scale_file,
-            map_location=getattr(model, "device", dev),
-            weights_only=True,
-        )
-    else:
-        logger.info("Generate activation scales")
-        if qcfg["large_model"]:
-            act_scales = get_act_scales_1gpu(model, dq_dataloader, qcfg)
->>>>>>> 578759ff
+
         else:
             logger.info("Generate activation scales")
             if qcfg["large_model"]:
@@ -253,19 +225,12 @@
         save_fname="dq",
     )
     logger.info(f"Quantized model {model}")
-<<<<<<< HEAD
-=======
     logger.info("==" * 20)
->>>>>>> 578759ff
 
     if qcfg["smoothq"]:
         logger.info("Starting to apply smooth scale")
         dq_llm(model, act_scales, qcfg)
         logger.info("Finished applying smooth scale")
-<<<<<<< HEAD
-        logger.info("==" * 20)
-=======
->>>>>>> 578759ff
 
     if qcfg["qmodel_calibration_new"] > 0:
         logger.info("Starting to calibrate activation clip_val")
